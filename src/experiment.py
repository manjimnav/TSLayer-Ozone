--- conflicted
+++ resolved
@@ -1,512 +1,509 @@
-import yaml
-from itertools import product
-import numpy as np
-import pandas as pd
-from .dataset import get_values_and_labels_index, split, scale, windowing, get_feature_names
-from sklearn.metrics import mean_absolute_error, mean_absolute_percentage_error, mean_squared_error, r2_score
-from .selection import select_features
-from .model import get_model, get_selected_idxs
-from pathlib import Path
-import tensorflow as tf
-import time
-from IPython.display import display, clear_output
-import random
-import os
-import hashlib
-import json
-from copy import deepcopy
-from bayes_opt import BayesianOptimization, UtilityFunction
-from datetime import datetime, timedelta
-from typing import Tuple, Iterable, Union, Optional
-from sklearn.base import BaseEstimator
-
-
-class ExperimentInstance:
-
-    """
-    Initialize an ExperimentInstance which runs a single experiment with a set of parameters.
-
-    Args:
-        parameters (dict): Experiment parameters.
-    """
-
-    def __init__(self, parameters) -> None:
-        
-        self.parameters = parameters
-        self.metrics = pd.DataFrame()
-        self.data = None
-        self.scaler = None
-        self.dataset = self.parameters['dataset']['name']
-        self.label_idxs, self.values_idxs = [], []
-        self.code = self.dict_hash(parameters)
-        self.selected_idxs = []
-        self.raw_results_ = []
-
-        parent_directory = Path(__file__).resolve().parents[1]
-        self.dataset_path = f'{parent_directory}/data/processed/{self.dataset}/data.csv'
-
-    def convert(self, num):
-        if isinstance(num, np.int64) or isinstance(num, np.int32): return int(num)  
-        raise TypeError
-
-    def dict_hash(self, dictionary:dict) -> str:
-        """
-        MD5 hash of the parameters used as experiment identifier.
-        
-        """
-        dhash = hashlib.md5()
-        # We need to sort arguments so {'a': 1, 'b': 2} is
-        # the same as {'b': 2, 'a': 1}
-        print(dictionary)
-        encoded = json.dumps(dictionary, sort_keys=True, default=self.convert).encode()
-        dhash.update(encoded)
-        return dhash.hexdigest()
-
-    def preprocess_data(self) -> Tuple[tf.data.Dataset, tf.data.Dataset, tf.data.Dataset]:
-        """
-        Preprocess the data for training.
-
-        Returns:
-            Tuple[tf.data.Dataset, tf.data.Dataset, tf.data.Dataset]: Training, validation, and test datasets.
-        """
-        self.label_idxs, self.values_idxs = get_values_and_labels_index(self.data)
-<<<<<<< HEAD
-        if len(self.values_idxs)<1 and not self.parameters['dataset']['params'].get('select_timesteps', True):
-            raise Exception(f"Cannot select features in dataset {self.parameters['dataset']['name']}")
-=======
->>>>>>> 23c72570
-            
-        train_df, valid_df, test_df = split(self.data, self.parameters)
-
-        train_scaled, valid_scaled, test_scaled, self.scaler = scale(train_df, valid_df, test_df)
-
-        self.selected_idxs = select_features(train_scaled, self.parameters, self.label_idxs)
-
-        data_train, data_valid, data_test = windowing(train_scaled, valid_scaled, test_scaled, self.values_idxs, self.label_idxs, self.selected_idxs, self.parameters)
-        
-        return data_train, data_valid, data_test
-
-    def read_data(self) -> None:
-        """Read data from the dataset path."""
-        self.data = pd.read_csv(self.dataset_path)
-    
-    def recursive_items(self, dictionary, parent_key=None) -> Iterable:
-        """
-        Recursively iterate over dictionary items.
-
-        Args:
-            dictionary (dict): The input dictionary.
-            parent_key (str, optional): The parent key in the recursion. Defaults to None.
-
-        Yields:
-            Iterable: Key-value pairs.
-        """
-        for key, value in dictionary.items():
-            key = key if parent_key is None else parent_key+'_'+key
-            if type(value) is dict:
-                yield from self.recursive_items(value, parent_key=key)
-            else:
-                yield (key, value)
-
-    
-    def train_tf(self, model: tf.keras.Model, data_train: tf.data.Dataset, data_valid: tf.data.Dataset) -> Tuple[tf.keras.Model, tf.keras.callbacks.History]:
-        """
-        Train a TensorFlow model.
-
-        Args:
-            model (tf.keras.Model): The model to train.
-            data_train (tf.data.Dataset): Training data.
-            data_valid (tf.data.Dataset): Validation data.
-
-        Returns:
-            Tuple[tf.keras.Model, tf.keras.callbacks.History]: Trained model and training history.
-        """
-
-        callback = tf.keras.callbacks.EarlyStopping(monitor='loss', patience=10, restore_best_weights=True)
-
-        history = model.fit(
-            data_train,
-            epochs=100,
-            callbacks=[callback],
-            validation_data=data_valid,
-            verbose = 0
-        )
-
-        if 'TimeSelectionLayer' in self.parameters['selection']['name']:
-            self.selected_idxs = get_selected_idxs(model, get_feature_names(self.data, self.parameters))
-
-        return model, history
-    
-    def train_sk(self, model: BaseEstimator, data_train: np.ndarray) -> Tuple[BaseEstimator, None]:
-        """
-        Train a scikit-learn model.
-
-        Args:
-            model: The scikit-learn model to train.
-            data_train (tuple): Training data as a tuple of inputs and outputs.
-
-        Returns:
-            Tuple[Any, None]: Trained model and None (no training history).
-        """
-
-        model_name = self.parameters['model']['name']
-
-        model.fit(data_train[0], data_train[1])
-
-        features = get_feature_names(self.data, self.parameters)
-        features_idxs = np.arange(0, features.flatten().shape[0])
-
-        if model_name == 'lasso':
-            importances = model.coef_.max(axis=0)
-        else:
-            importances = model.feature_importances_
-        self.selected_idxs = features_idxs[importances>0]
-
-        return model, None
-
-    def train(self, model: Union[tf.keras.Model, BaseEstimator], data_train, data_valid) -> Tuple[Union[tf.keras.Model, BaseEstimator], Optional[tf.keras.callbacks.History]]:
-        """
-        Train a model.
-
-        Args:
-            model: The model to train.
-            data_train: Training data.
-            data_valid: Validation data.
-
-        Returns:
-            Tuple[Union[tf.keras.Model, Any], Optional[tf.keras.callbacks.History]]: Trained model and training history (if available).
-        """
-
-        model_type = self.parameters['model']['params']['type']
-
-        if model_type == 'tensorflow':
-            model, history = self.train_tf(model, data_train, data_valid)
-        else:
-            model, history = self.train_sk(model, data_train)
-
-        return model, history
-        
-
-    def calculate_metrics(self, model: Union[tf.keras.Model, BaseEstimator], history: tf.keras.callbacks.History, data_test: np.ndarray, data_valid: np.ndarray, duration: float) -> Tuple[pd.DataFrame, tf.Tensor, tf.Tensor, tf.Tensor]:
-        """
-        Calculate evaluation metrics.
-
-        Args:
-            model: The trained model.
-            history: The training history (optional).
-            data_test (tuple): Test data as a tuple of inputs and outputs.
-            data_valid (tf.data.Dataset): Validation data.
-            duration (float): Duration of training.
-
-        Returns:
-            Tuple[pd.DataFrame, tf.Tensor, tf.Tensor, tf.Tensor]: Metrics DataFrame, test data inputs, true values, and predictions.
-        """
-
-        model_type = self.parameters['model']['params']['type']
-        
-        mean = self.scaler.mean_[self.label_idxs]
-        std = self.scaler.scale_[self.label_idxs]
-
-        predictions = model.predict(data_test[0])
-        predictions_valid = model.predict(data_valid[0])
-
-        true = data_test[1]*std + mean
-        true_valid = data_valid[1]*std + mean
-        predictions = predictions*std + mean
-        predictions_valid = predictions_valid*std + mean
-
-        metrics = pd.DataFrame({'mean_squared_error': mean_squared_error(true, predictions), 
-                                'root_mean_squared_error': np.sqrt(mean_squared_error(true, predictions)),
-                'mean_absolute_error': mean_absolute_error(true, predictions),
-                'mean_absolute_percentage_error': mean_absolute_percentage_error(true, predictions),
-                'r2': r2_score(true, predictions),
-                'mean_absolute_error_valid': mean_absolute_error(true_valid, predictions_valid),
-                'root_mean_squared_error_valid': np.sqrt(mean_squared_error(true_valid, predictions_valid)),
-                'mean_squared_error_valid': mean_squared_error(true_valid, predictions_valid),
-                }, index=[0])
-
-        metrics['dataset'] = self.dataset
-        for key, value in self.recursive_items(self.parameters):
-            metrics[key] = value
-        
-        original_features = get_feature_names(self.data, self.parameters)
-        metrics['features'] = [original_features.tolist()]
-        metrics['selected_features'] = [original_features[list(self.selected_idxs)].tolist()]
-
-        metrics['duration'] = duration
-
-        if history is not None:
-            metrics['history'] = str(history.history.get('val_loss', None))
-            metrics['val_loss'] = min(history.history.get('val_loss', None))
-
-        metrics['code'] = self.code
-
-        true = true.flatten()
-        predictions = predictions.flatten()
-        
-        return metrics, data_test[0], true, predictions
-    
-    def execute_one(self) -> Tuple[pd.DataFrame, tf.Tensor, tf.Tensor, tf.Tensor]:
-        """
-        Execute a single experiment instance.
-
-        Returns:
-            Tuple[pd.DataFrame, tf.Tensor, tf.Tensor, tf.Tensor]: Metrics DataFrame, test data inputs, true values, and predictions.
-        """
-        data_train, data_valid, data_test = self.preprocess_data()
-
-        model = get_model(self.parameters, self.label_idxs, self.values_idxs)
-
-        start = time.time()
-        model, history = self.train(model, data_train, data_valid)
-        duration = time.time() - start
-
-        metrics = self.calculate_metrics(model, history, data_test, data_valid, duration)
-
-        return metrics
-    
-    def run(self) -> pd.DataFrame:
-        """
-        Run the experiment instance.
-
-        Returns:
-            pd.DataFrame: Metrics DataFrame.
-        """
-        
-        self.read_data()
-
-        split_by_year = self.parameters['dataset']['params'].get('crossval', False)
-
-        self.metrics = pd.DataFrame()
-        if split_by_year:
-            for test_year in sorted(self.data.year.unique()): # yearly crossval
-                test_year = self.parameters['dataset']['params']['test_year'] = test_year
-                year_metrics, inputs, true, predictions = self.execute_one()
-
-                self.metrics = pd.concat([self.metrics, year_metrics])
-
-                dates = pd.date_range(datetime(test_year, 1, 1) + timedelta(hours=25), datetime(test_year, 12, 31), freq='H')
-                dates = dates[:len(true)]
-                self.raw_results_.append((dates, inputs, true, predictions))
-        else:
-            self.metrics, inputs, true, predictions = self.execute_one() 
-            dates = pd.date_range(datetime(2015, 1, 1) + timedelta(hours=self.parameters['dataset']['params']['seq_len']+1), datetime(2016, 1, 1), freq='H')
-            dates = dates[:len(true)]
-            self.raw_results_.append((dates, inputs, true, predictions))
-
-        return self.metrics
-
-class ExperimentLauncher:
-
-    """
-    Initialize an ExperimentLauncher.
-
-    Args:
-        config_path (str): Path to the configuration files.
-        save_file (str, optional): Path to save the results CSV file. Defaults to "../results/TimeSelection/results.csv".
-        search_type (str, optional): Search type, either 'grid' or 'bayesian'. Defaults to 'grid'.
-        iterations (int, optional): Number of iterations for Bayesian optimization. Defaults to 10.
-    """
-
-    def __init__(self, config_path, save_file="../results/TimeSelection/results.csv", search_type='grid', iterations=10) -> None:
-        
-        data_config, selection_config, model_config = f"{config_path}data_config.yaml", f"{config_path}selection_config.yaml", f"{config_path}model_config.yaml"
-
-        self.data_configuration = self.load_config(data_config)
-        self.selection_configuration = self.load_config(selection_config)
-        self.model_configuration = self.load_config(model_config)
-        self.save_file = save_file
-        self.search_type = search_type
-        self.iterations = iterations
-        self.optimizer = None
-
-
-        if os.path.exists(self.save_file):
-            self.metrics = pd.read_csv(self.save_file)
-        else:
-            self.metrics = pd.DataFrame()
-    
-    def nested_product(self, configurations: Union[dict, list]) -> Iterable:
-        """
-        Generate nested product configurations.
-
-        Args:
-            configurations: Configuration dictionary.
-
-        Yields:
-            Iterable: Nested product configurations.
-        """
-        if isinstance(configurations, list):
-            for value in configurations:
-                yield from ([value] if not isinstance(value, (dict, list)) else self.nested_product(value))
-        elif isinstance(configurations, dict):
-            for key, value in configurations.items():
-                if isinstance(value, list) and len(value)==3 and isinstance(value[2], dict) and 'step' in value[2]:
-                    configurations[key] = list(np.arange(value[0], value[1]+value[2]['step'], value[2]['step']))
-                    
-            for i in product(*map(self.nested_product, configurations.values())):
-                yield dict(zip(configurations.keys(), i))
-        else:
-            yield configurations
-
-    def load_config(self, path: str) -> dict:
-        """
-        Load a YAML configuration file.
-
-        Args:
-            path (str): Path to the YAML configuration file.
-
-        Returns:
-            dict: Loaded configuration as a dictionary.
-        """
-        config = {}
-        with open(path, "r") as stream:
-            try:
-                config = yaml.safe_load(stream)
-            except yaml.YAMLError as exc:
-                print(exc)
-                raise Exception("Configuration at path {path} was not found")
-        return config
-    
-    def seed(self, seed: int = 123) -> None:
-        """
-        Seed random number generators for reproducibility.
-
-        Args:
-            seed (int, optional): Random seed. Defaults to 123.
-        """
-        tf.random.set_seed(seed)
-        random.seed(seed)
-        np.random.seed(seed)
-
-    def transform_to_bounds(self, general_params: dict) -> dict:
-        """
-        Transform general parameters to bounds for Bayesian optimization.
-
-        Args:
-            general_params (dict): General parameters.
-
-        Returns:
-            dict: Bounds for Bayesian optimization.
-        """
-        bounds = {}
-        for general_key in general_params.keys():
-            if general_params[general_key]['params'] is not None:
-                bound_params = {key: value for key, value in general_params[general_key]['params'].items() if type(value) == list}
-
-                bounds.update(bound_params)
-        
-        return bounds
-    
-    def update_params(self, optimized_params: dict, general_params: dict) -> dict:
-        """
-        Update general parameters with optimized values.
-
-        Args:
-            optimized_params (dict): Optimized parameters.
-            general_params (dict): General parameters.
-
-        Returns:
-            dict: Updated general parameters.
-        """
-        
-        params = deepcopy(general_params)
-        for general_key in params.keys():
-            if params[general_key]['params'] is not None:
-                keys_to_update = list(params[general_key]['params'].keys())
-                for key_to_update in keys_to_update:
-                    
-                    if key_to_update in optimized_params:
-                        BuiltinClass = params[general_key]['params'][key_to_update][0].__class__
-                        params[general_key]['params'][key_to_update] = BuiltinClass(optimized_params[key_to_update])
-        return params
-    
-    def bayesian_optimization(self, general_params: dict) -> Iterable:
-        """
-        Perform Bayesian optimization for hyperparameter search.
-
-        Args:
-            general_params (dict): General parameters.
-
-        Yields:
-            Iterable: Hyperparameter configurations.
-        """
-
-        bounds = self.transform_to_bounds(general_params)
-
-        self.optimizer = BayesianOptimization(
-            f=None,
-            pbounds=bounds,
-            verbose=2,
-            random_state=1,
-        )
-
-        utility = UtilityFunction(kind="ucb", kappa=2.576)
-
-        for _ in range(self.iterations):
-            optimized_params = self.optimizer.suggest(utility)      
-
-            params = self.update_params(optimized_params, general_params)
-
-            yield params
-
-    def search_hyperparameters(self, general_params: dict) -> Iterable:
-        """
-        Search hyperparameters using grid search or Bayesian optimization.
-
-        Args:
-            general_params (dict): General parameters.
-
-        Yields:
-            Iterable: Hyperparameter configurations.
-        """
-        if self.search_type == 'grid':
-            yield from self.nested_product(general_params)
-        elif self.search_type == 'bayesian':
-            yield from self.bayesian_optimization(general_params)
-        
-
-    def run(self) -> pd.DataFrame:
-        """
-        Run the experiment launcher.
-
-        Returns:
-            pd.DataFrame: Metrics DataFrame.
-        """
-
-        for dataset, selection, model in product(self.data_configuration.keys(), self.selection_configuration.keys(), self.model_configuration.keys()):
-            
-            dataset_params = {"dataset": {'name': dataset, "params": self.data_configuration[dataset]}}
-            selection_params = {"selection": {"name": selection, "params": self.selection_configuration[selection]}}
-            model_params = {"model": {"name": model, "params": self.model_configuration[model]}}
-
-            general_params = {**dataset_params, **selection_params, **model_params}
-
-            for params in self.search_hyperparameters(general_params):
-
-                if (params['model']['params']['type'] == "sklearn" and params['selection']['name'] != 'NoSelection'):
-                    continue   
-                
-                self.seed()                
-                experiment = ExperimentInstance(params)
-                
-                if experiment.code in self.metrics.get('code', default=pd.Series([], dtype=str)).tolist():
-                    print(f"Skipping {params}")
-                    if self.optimizer == 'bayesian':
-                        self.optimizer.register(params=params, target=-self.metrics.loc[self.metrics.code == experiment.code,'root_mean_squared_error_valid'].mean())
-                    continue
-
-                metrics = experiment.run()
-
-                if self.optimizer == 'bayesian':
-                    self.optimizer.register(params=params, target=-metrics['root_mean_squared_error_valid'].mean())
-            
-                self.metrics = pd.concat([self.metrics, metrics])
-
-                self.metrics.to_csv(self.save_file, index=None)
-                clear_output(wait=True)
-                display(self.metrics)
-        
-        return self.metrics
-
-
+import yaml
+from itertools import product
+import numpy as np
+import pandas as pd
+from .dataset import get_values_and_labels_index, split, scale, windowing, get_feature_names
+from sklearn.metrics import mean_absolute_error, mean_absolute_percentage_error, mean_squared_error, r2_score
+from .selection import select_features
+from .model import get_model, get_selected_idxs
+from pathlib import Path
+import tensorflow as tf
+import time
+from IPython.display import display, clear_output
+import random
+import os
+import hashlib
+import json
+from copy import deepcopy
+from bayes_opt import BayesianOptimization, UtilityFunction
+from datetime import datetime, timedelta
+from typing import Tuple, Iterable, Union, Optional
+from sklearn.base import BaseEstimator
+
+
+class ExperimentInstance:
+
+    """
+    Initialize an ExperimentInstance which runs a single experiment with a set of parameters.
+
+    Args:
+        parameters (dict): Experiment parameters.
+    """
+
+    def __init__(self, parameters) -> None:
+        
+        self.parameters = parameters
+        self.metrics = pd.DataFrame()
+        self.data = None
+        self.scaler = None
+        self.dataset = self.parameters['dataset']['name']
+        self.label_idxs, self.values_idxs = [], []
+        self.code = self.dict_hash(parameters)
+        self.selected_idxs = []
+        self.raw_results_ = []
+
+        parent_directory = Path(__file__).resolve().parents[1]
+        self.dataset_path = f'{parent_directory}/data/processed/{self.dataset}/data.csv'
+
+    def convert(self, num):
+        if isinstance(num, np.int64) or isinstance(num, np.int32): return int(num)  
+        raise TypeError
+
+    def dict_hash(self, dictionary:dict) -> str:
+        """
+        MD5 hash of the parameters used as experiment identifier.
+        
+        """
+        dhash = hashlib.md5()
+        # We need to sort arguments so {'a': 1, 'b': 2} is
+        # the same as {'b': 2, 'a': 1}
+        print(dictionary)
+        encoded = json.dumps(dictionary, sort_keys=True, default=self.convert).encode()
+        dhash.update(encoded)
+        return dhash.hexdigest()
+
+    def preprocess_data(self) -> Tuple[tf.data.Dataset, tf.data.Dataset, tf.data.Dataset]:
+        """
+        Preprocess the data for training.
+
+        Returns:
+            Tuple[tf.data.Dataset, tf.data.Dataset, tf.data.Dataset]: Training, validation, and test datasets.
+        """
+        self.label_idxs, self.values_idxs = get_values_and_labels_index(self.data)
+        if len(self.values_idxs)<1 and not self.parameters['dataset']['params'].get('select_timesteps', True):
+            raise Exception(f"Cannot select features in dataset {self.parameters['dataset']['name']}")
+            
+        train_df, valid_df, test_df = split(self.data, self.parameters)
+
+        train_scaled, valid_scaled, test_scaled, self.scaler = scale(train_df, valid_df, test_df)
+
+        self.selected_idxs = select_features(train_scaled, self.parameters, self.label_idxs)
+
+        data_train, data_valid, data_test = windowing(train_scaled, valid_scaled, test_scaled, self.values_idxs, self.label_idxs, self.selected_idxs, self.parameters)
+        
+        return data_train, data_valid, data_test
+
+    def read_data(self) -> None:
+        """Read data from the dataset path."""
+        self.data = pd.read_csv(self.dataset_path)
+    
+    def recursive_items(self, dictionary, parent_key=None) -> Iterable:
+        """
+        Recursively iterate over dictionary items.
+
+        Args:
+            dictionary (dict): The input dictionary.
+            parent_key (str, optional): The parent key in the recursion. Defaults to None.
+
+        Yields:
+            Iterable: Key-value pairs.
+        """
+        for key, value in dictionary.items():
+            key = key if parent_key is None else parent_key+'_'+key
+            if type(value) is dict:
+                yield from self.recursive_items(value, parent_key=key)
+            else:
+                yield (key, value)
+
+    
+    def train_tf(self, model: tf.keras.Model, data_train: tf.data.Dataset, data_valid: tf.data.Dataset) -> Tuple[tf.keras.Model, tf.keras.callbacks.History]:
+        """
+        Train a TensorFlow model.
+
+        Args:
+            model (tf.keras.Model): The model to train.
+            data_train (tf.data.Dataset): Training data.
+            data_valid (tf.data.Dataset): Validation data.
+
+        Returns:
+            Tuple[tf.keras.Model, tf.keras.callbacks.History]: Trained model and training history.
+        """
+
+        callback = tf.keras.callbacks.EarlyStopping(monitor='loss', patience=10, restore_best_weights=True)
+
+        history = model.fit(
+            data_train,
+            epochs=100,
+            callbacks=[callback],
+            validation_data=data_valid,
+            verbose = 0
+        )
+
+        if 'TimeSelectionLayer' in self.parameters['selection']['name']:
+            self.selected_idxs = get_selected_idxs(model, get_feature_names(self.data, self.parameters))
+
+        return model, history
+    
+    def train_sk(self, model: BaseEstimator, data_train: np.ndarray) -> Tuple[BaseEstimator, None]:
+        """
+        Train a scikit-learn model.
+
+        Args:
+            model: The scikit-learn model to train.
+            data_train (tuple): Training data as a tuple of inputs and outputs.
+
+        Returns:
+            Tuple[Any, None]: Trained model and None (no training history).
+        """
+
+        model_name = self.parameters['model']['name']
+
+        model.fit(data_train[0], data_train[1])
+
+        features = get_feature_names(self.data, self.parameters)
+        features_idxs = np.arange(0, features.flatten().shape[0])
+
+        if model_name == 'lasso':
+            importances = model.coef_.max(axis=0)
+        else:
+            importances = model.feature_importances_
+        self.selected_idxs = features_idxs[importances>0]
+
+        return model, None
+
+    def train(self, model: Union[tf.keras.Model, BaseEstimator], data_train, data_valid) -> Tuple[Union[tf.keras.Model, BaseEstimator], Optional[tf.keras.callbacks.History]]:
+        """
+        Train a model.
+
+        Args:
+            model: The model to train.
+            data_train: Training data.
+            data_valid: Validation data.
+
+        Returns:
+            Tuple[Union[tf.keras.Model, Any], Optional[tf.keras.callbacks.History]]: Trained model and training history (if available).
+        """
+
+        model_type = self.parameters['model']['params']['type']
+
+        if model_type == 'tensorflow':
+            model, history = self.train_tf(model, data_train, data_valid)
+        else:
+            model, history = self.train_sk(model, data_train)
+
+        return model, history
+        
+
+    def calculate_metrics(self, model: Union[tf.keras.Model, BaseEstimator], history: tf.keras.callbacks.History, data_test: np.ndarray, data_valid: np.ndarray, duration: float) -> Tuple[pd.DataFrame, tf.Tensor, tf.Tensor, tf.Tensor]:
+        """
+        Calculate evaluation metrics.
+
+        Args:
+            model: The trained model.
+            history: The training history (optional).
+            data_test (tuple): Test data as a tuple of inputs and outputs.
+            data_valid (tf.data.Dataset): Validation data.
+            duration (float): Duration of training.
+
+        Returns:
+            Tuple[pd.DataFrame, tf.Tensor, tf.Tensor, tf.Tensor]: Metrics DataFrame, test data inputs, true values, and predictions.
+        """
+
+        model_type = self.parameters['model']['params']['type']
+        
+        mean = self.scaler.mean_[self.label_idxs]
+        std = self.scaler.scale_[self.label_idxs]
+
+        predictions = model.predict(data_test[0])
+        predictions_valid = model.predict(data_valid[0])
+
+        true = data_test[1]*std + mean
+        true_valid = data_valid[1]*std + mean
+        predictions = predictions*std + mean
+        predictions_valid = predictions_valid*std + mean
+
+        metrics = pd.DataFrame({'mean_squared_error': mean_squared_error(true, predictions), 
+                                'root_mean_squared_error': np.sqrt(mean_squared_error(true, predictions)),
+                'mean_absolute_error': mean_absolute_error(true, predictions),
+                'mean_absolute_percentage_error': mean_absolute_percentage_error(true, predictions),
+                'r2': r2_score(true, predictions),
+                'mean_absolute_error_valid': mean_absolute_error(true_valid, predictions_valid),
+                'root_mean_squared_error_valid': np.sqrt(mean_squared_error(true_valid, predictions_valid)),
+                'mean_squared_error_valid': mean_squared_error(true_valid, predictions_valid),
+                }, index=[0])
+
+        metrics['dataset'] = self.dataset
+        for key, value in self.recursive_items(self.parameters):
+            metrics[key] = value
+        
+        original_features = get_feature_names(self.data, self.parameters)
+        metrics['features'] = [original_features.tolist()]
+        metrics['selected_features'] = [original_features[list(self.selected_idxs)].tolist()]
+
+        metrics['duration'] = duration
+
+        if history is not None:
+            metrics['history'] = str(history.history.get('val_loss', None))
+            metrics['val_loss'] = min(history.history.get('val_loss', None))
+
+        metrics['code'] = self.code
+
+        true = true.flatten()
+        predictions = predictions.flatten()
+        
+        return metrics, data_test[0], true, predictions
+    
+    def execute_one(self) -> Tuple[pd.DataFrame, tf.Tensor, tf.Tensor, tf.Tensor]:
+        """
+        Execute a single experiment instance.
+
+        Returns:
+            Tuple[pd.DataFrame, tf.Tensor, tf.Tensor, tf.Tensor]: Metrics DataFrame, test data inputs, true values, and predictions.
+        """
+        data_train, data_valid, data_test = self.preprocess_data()
+
+        model = get_model(self.parameters, self.label_idxs, self.values_idxs)
+
+        start = time.time()
+        model, history = self.train(model, data_train, data_valid)
+        duration = time.time() - start
+
+        metrics = self.calculate_metrics(model, history, data_test, data_valid, duration)
+
+        return metrics
+    
+    def run(self) -> pd.DataFrame:
+        """
+        Run the experiment instance.
+
+        Returns:
+            pd.DataFrame: Metrics DataFrame.
+        """
+        
+        self.read_data()
+
+        split_by_year = self.parameters['dataset']['params'].get('crossval', False)
+
+        self.metrics = pd.DataFrame()
+        if split_by_year:
+            for test_year in sorted(self.data.year.unique()): # yearly crossval
+                test_year = self.parameters['dataset']['params']['test_year'] = test_year
+                year_metrics, inputs, true, predictions = self.execute_one()
+
+                self.metrics = pd.concat([self.metrics, year_metrics])
+
+                dates = pd.date_range(datetime(test_year, 1, 1) + timedelta(hours=25), datetime(test_year, 12, 31), freq='H')
+                dates = dates[:len(true)]
+                self.raw_results_.append((dates, inputs, true, predictions))
+        else:
+            self.metrics, inputs, true, predictions = self.execute_one() 
+            dates = pd.date_range(datetime(2015, 1, 1) + timedelta(hours=self.parameters['dataset']['params']['seq_len']+1), datetime(2016, 1, 1), freq='H')
+            dates = dates[:len(true)]
+            self.raw_results_.append((dates, inputs, true, predictions))
+
+        return self.metrics
+
+class ExperimentLauncher:
+
+    """
+    Initialize an ExperimentLauncher.
+
+    Args:
+        config_path (str): Path to the configuration files.
+        save_file (str, optional): Path to save the results CSV file. Defaults to "../results/TimeSelection/results.csv".
+        search_type (str, optional): Search type, either 'grid' or 'bayesian'. Defaults to 'grid'.
+        iterations (int, optional): Number of iterations for Bayesian optimization. Defaults to 10.
+    """
+
+    def __init__(self, config_path, save_file="../results/TimeSelection/results.csv", search_type='grid', iterations=10) -> None:
+        
+        data_config, selection_config, model_config = f"{config_path}data_config.yaml", f"{config_path}selection_config.yaml", f"{config_path}model_config.yaml"
+
+        self.data_configuration = self.load_config(data_config)
+        self.selection_configuration = self.load_config(selection_config)
+        self.model_configuration = self.load_config(model_config)
+        self.save_file = save_file
+        self.search_type = search_type
+        self.iterations = iterations
+        self.optimizer = None
+
+
+        if os.path.exists(self.save_file):
+            self.metrics = pd.read_csv(self.save_file)
+        else:
+            self.metrics = pd.DataFrame()
+    
+    def nested_product(self, configurations: Union[dict, list]) -> Iterable:
+        """
+        Generate nested product configurations.
+
+        Args:
+            configurations: Configuration dictionary.
+
+        Yields:
+            Iterable: Nested product configurations.
+        """
+        if isinstance(configurations, list):
+            for value in configurations:
+                yield from ([value] if not isinstance(value, (dict, list)) else self.nested_product(value))
+        elif isinstance(configurations, dict):
+            for key, value in configurations.items():
+                if isinstance(value, list) and len(value)==3 and isinstance(value[2], dict) and 'step' in value[2]:
+                    configurations[key] = list(np.arange(value[0], value[1]+value[2]['step'], value[2]['step']))
+                    
+            for i in product(*map(self.nested_product, configurations.values())):
+                yield dict(zip(configurations.keys(), i))
+        else:
+            yield configurations
+
+    def load_config(self, path: str) -> dict:
+        """
+        Load a YAML configuration file.
+
+        Args:
+            path (str): Path to the YAML configuration file.
+
+        Returns:
+            dict: Loaded configuration as a dictionary.
+        """
+        config = {}
+        with open(path, "r") as stream:
+            try:
+                config = yaml.safe_load(stream)
+            except yaml.YAMLError as exc:
+                print(exc)
+                raise Exception("Configuration at path {path} was not found")
+        return config
+    
+    def seed(self, seed: int = 123) -> None:
+        """
+        Seed random number generators for reproducibility.
+
+        Args:
+            seed (int, optional): Random seed. Defaults to 123.
+        """
+        tf.random.set_seed(seed)
+        random.seed(seed)
+        np.random.seed(seed)
+
+    def transform_to_bounds(self, general_params: dict) -> dict:
+        """
+        Transform general parameters to bounds for Bayesian optimization.
+
+        Args:
+            general_params (dict): General parameters.
+
+        Returns:
+            dict: Bounds for Bayesian optimization.
+        """
+        bounds = {}
+        for general_key in general_params.keys():
+            if general_params[general_key]['params'] is not None:
+                bound_params = {key: value for key, value in general_params[general_key]['params'].items() if type(value) == list}
+
+                bounds.update(bound_params)
+        
+        return bounds
+    
+    def update_params(self, optimized_params: dict, general_params: dict) -> dict:
+        """
+        Update general parameters with optimized values.
+
+        Args:
+            optimized_params (dict): Optimized parameters.
+            general_params (dict): General parameters.
+
+        Returns:
+            dict: Updated general parameters.
+        """
+        
+        params = deepcopy(general_params)
+        for general_key in params.keys():
+            if params[general_key]['params'] is not None:
+                keys_to_update = list(params[general_key]['params'].keys())
+                for key_to_update in keys_to_update:
+                    
+                    if key_to_update in optimized_params:
+                        BuiltinClass = params[general_key]['params'][key_to_update][0].__class__
+                        params[general_key]['params'][key_to_update] = BuiltinClass(optimized_params[key_to_update])
+        return params
+    
+    def bayesian_optimization(self, general_params: dict) -> Iterable:
+        """
+        Perform Bayesian optimization for hyperparameter search.
+
+        Args:
+            general_params (dict): General parameters.
+
+        Yields:
+            Iterable: Hyperparameter configurations.
+        """
+
+        bounds = self.transform_to_bounds(general_params)
+
+        self.optimizer = BayesianOptimization(
+            f=None,
+            pbounds=bounds,
+            verbose=2,
+            random_state=1,
+        )
+
+        utility = UtilityFunction(kind="ucb", kappa=2.576)
+
+        for _ in range(self.iterations):
+            optimized_params = self.optimizer.suggest(utility)      
+
+            params = self.update_params(optimized_params, general_params)
+
+            yield params
+
+    def search_hyperparameters(self, general_params: dict) -> Iterable:
+        """
+        Search hyperparameters using grid search or Bayesian optimization.
+
+        Args:
+            general_params (dict): General parameters.
+
+        Yields:
+            Iterable: Hyperparameter configurations.
+        """
+        if self.search_type == 'grid':
+            yield from self.nested_product(general_params)
+        elif self.search_type == 'bayesian':
+            yield from self.bayesian_optimization(general_params)
+        
+
+    def run(self) -> pd.DataFrame:
+        """
+        Run the experiment launcher.
+
+        Returns:
+            pd.DataFrame: Metrics DataFrame.
+        """
+
+        for dataset, selection, model in product(self.data_configuration.keys(), self.selection_configuration.keys(), self.model_configuration.keys()):
+            
+            dataset_params = {"dataset": {'name': dataset, "params": self.data_configuration[dataset]}}
+            selection_params = {"selection": {"name": selection, "params": self.selection_configuration[selection]}}
+            model_params = {"model": {"name": model, "params": self.model_configuration[model]}}
+
+            general_params = {**dataset_params, **selection_params, **model_params}
+
+            for params in self.search_hyperparameters(general_params):
+
+                if (params['model']['params']['type'] == "sklearn" and params['selection']['name'] != 'NoSelection'):
+                    continue   
+                
+                self.seed()                
+                experiment = ExperimentInstance(params)
+                
+                if experiment.code in self.metrics.get('code', default=pd.Series([], dtype=str)).tolist():
+                    print(f"Skipping {params}")
+                    if self.optimizer == 'bayesian':
+                        self.optimizer.register(params=params, target=-self.metrics.loc[self.metrics.code == experiment.code,'root_mean_squared_error_valid'].mean())
+                    continue
+
+                metrics = experiment.run()
+
+                if self.optimizer == 'bayesian':
+                    self.optimizer.register(params=params, target=-metrics['root_mean_squared_error_valid'].mean())
+            
+                self.metrics = pd.concat([self.metrics, metrics])
+
+                self.metrics.to_csv(self.save_file, index=None)
+                clear_output(wait=True)
+                display(self.metrics)
+        
+        return self.metrics
+
+