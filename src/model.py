--- conflicted
+++ resolved
@@ -1,185 +1,150 @@
-from tensorflow import keras
-from tensorflow.keras import layers
-from functools import partial
-from .layer import TimeSelectionLayer, binary_sigmoid_unit, TimeSelectionLayerSmooth, TimeSelectionLayerConstant
-from sklearn.tree import DecisionTreeRegressor
-from sklearn.ensemble import RandomForestRegressor
-from sklearn.linear_model import Lasso
-import numpy as np
-
-
-def get_hyperparameters():
-
-    activation = 'linear'
-    loss = keras.losses.MSE
-    metrics = [keras.metrics.MSE, keras.metrics.MAE,
-               keras.metrics.mean_absolute_percentage_error]
-
-    return activation, loss, metrics
-
-
-def get_base_layer(layer_type):
-    if layer_type == 'dense':
-        layer_base = layers.Dense
-    elif layer_type == 'lstm':
-        layer_base = partial(layers.LSTM, return_sequences=True)
-    elif layer_type == 'cnn':
-        layer_base = partial(layers.Conv1D, kernel_size=3)
-
-    return layer_base
-
-def head_layers(parameters, n_features_out, name=''):
-    selection = parameters['selection']['name']
-    select_timesteps = parameters['dataset']['params']['select_timesteps']
-    
-    head_layers = []
-    if selection == 'TimeSelectionLayer':
-        regularization = parameters['selection']['params']['regularization']
-        head_layers.append(TimeSelectionLayer(num_outputs=n_features_out,
-                           regularization=regularization, select_timesteps=select_timesteps, name=f'{name}'))
-
-    elif selection == 'TimeSelectionLayerSmooth':
-        regularization = parameters['selection']['params']['regularization']
-        head_layers.append(TimeSelectionLayerSmooth(num_outputs=n_features_out,
-                           regularization=regularization, select_timesteps=select_timesteps, name=f'{name}'))
-    elif selection == 'TimeSelectionLayerConstant':
-        regularization = parameters['selection']['params']['regularization']
-        head_layers.append(TimeSelectionLayerConstant(num_outputs=n_features_out,
-                           regularization=regularization, select_timesteps=select_timesteps, name=f'{name}'))
-    
-    if parameters['model']['name'] == 'dense':
-        head_layers.append(layers.Flatten())
-    
-    if len(head_layers)>0:
-        return head_layers
-    else:
-        return None
-        
-def get_tf_model(parameters, label_idxs, values_idxs):
-    model = parameters['model']['name']
-    n_layers = parameters['model']['params']['layers']
-    n_units = parameters['model']['params']['units']
-    dropout = parameters['model']['params']['dropout']
-    selection = parameters['selection']['name']
-    residual = parameters['selection'].get('params', dict()) or dict()
-    residual = residual.get('residual', False)
-    pred_len = parameters['dataset']['params']['pred_len']
-    seq_len = parameters['dataset']['params']['seq_len']
-    select_timesteps = parameters['dataset']['params']['select_timesteps']
-    
-    activation, loss, metrics = get_hyperparameters()
-
-    n_features_in = len(label_idxs) + len(values_idxs)
-    n_features_out = len(label_idxs)
-        
-    layer_base = get_base_layer(model)
-    
-    inputs_raw = layers.Input(shape=(seq_len*n_features_in,), name='inputs')
-    inputs = layers.Reshape((seq_len, n_features_in), name='inputs_reshaped')(inputs_raw)
-    
-    header = keras.Sequential(head_layers(parameters, n_features_out*pred_len, name=f'selection_in'))
-    
-    x = inputs if header is None else header(inputs)
-    
-    for i in range(n_layers):
-<<<<<<< HEAD
-        if i > 0 and residual:
-            header = keras.Sequential(head_layers(parameters, n_features_out*pred_len, name=f'selection_{i}'))
-            formatted_inputs = inputs if header is None else header(inputs)
-        
-            x = layers.Concatenate()([x, formatted_inputs])
-        
-        x = layer_base(n_units, activation="relu" if model != 'lstm' else "tanh", name=f"layer{i}")(x)
-        x = layers.Dropout(dropout)(x)
-    
-    if residual:
-        header = keras.Sequential(head_layers(parameters, n_features_out*pred_len, name=f'selection_out'))
-        formatted_inputs = inputs if header is None else header(inputs)
-
-        x = layers.Concatenate()([x, formatted_inputs])
-        
-    outputs = layers.Dense(n_features_out*pred_len, name="output")(x)
-    model = keras.Model(inputs=inputs_raw, outputs=outputs, name="tsmodel")
-        
-=======
-        layers_list.append(layer_base(
-            n_units, activation="relu" if model != 'lstm' else "tanh", name=f"layer{i}"))
-        layers_list.append(layers.Dropout(dropout))
-
-    layers_list.extend([
-        layers.Flatten(),
-        layers.Dense(n_features_out*pred_len,
-                     activation=activation, name="output")
-    ])
-
-    if selection == 'TimeSelectionLayer':
-        regularization = parameters['selection']['params']['regularization']
-        layers_list.insert(0, TimeSelectionLayer(name='selector', num_outputs=n_features_out,
-                           regularization=regularization, select_timesteps=select_timesteps))
-        layers_list.insert(0, layers.Reshape((seq_len, n_features_in)))
-
-    elif selection == 'TimeSelectionLayerSmooth':
-        regularization = parameters['selection']['params']['regularization']
-        layers_list.insert(0, TimeSelectionLayerSmooth(name='selector', num_outputs=n_features_out,
-                           regularization=regularization, select_timesteps=select_timesteps))
-        layers_list.insert(0, layers.Reshape((seq_len, n_features_in)))
-    elif selection == 'TimeSelectionLayerConstant':
-        regularization = parameters['selection']['params']['regularization']
-        layers_list.insert(0, TimeSelectionLayerConstant(name='selector', num_outputs=n_features_out,
-                           regularization=regularization, select_timesteps=select_timesteps))
-        layers_list.insert(0, layers.Reshape((seq_len, n_features_in)))
-
-    if model == 'lstm':
-        layers_list.insert(0, keras.Input(shape=(seq_len, n_features_in)))
-
-    model = keras.Sequential(layers_list)
-
->>>>>>> ccea3156
-    model.compile(
-        optimizer=keras.optimizers.Adam(),
-        loss=loss,
-        metrics=metrics
-    )
-    
-    return model
-
-
-def get_sk_model(parameters):
-
-    model = parameters['model']['name']
-
-    if model == 'decisiontree':
-        model = DecisionTreeRegressor(max_depth=parameters['model']['params']['max_depth'])
-    elif model == 'lasso':
-        model = Lasso(alpha=parameters['model']['params']['regularization'])
-    elif model == 'randomforest':
-        model = RandomForestRegressor(max_depth=parameters['model']['params']['max_depth'], n_estimators=parameters['model']['params']['n_estimators'])
-    else:
-        raise NotImplementedError()
-
-    return model
-
-
-def get_model(parameters, label_idxs, values_idxs):
-
-    model_type = parameters['model']['params']['type']
-
-    if model_type == 'tensorflow':
-        model = get_tf_model(parameters, label_idxs, values_idxs)
-    else:
-        model = get_sk_model(parameters)
-
-    return model
-
-
-def get_selected_idxs(model, features):
-    
-    selected_idxs = set()
-    for layer in model.layers:
-        if 'selection' in layer.name:
-            mask = binary_sigmoid_unit(layer.get_mask()).numpy()
-            selected_idxs = selected_idxs.union(np.arange(0, features.flatten().shape[0])[
-                mask.flatten().astype(bool)].tolist())
-        elif type(layer) == keras.Sequential:
-            selected_idxs = selected_idxs.union(get_selected_idxs(layer, features))
-    return selected_idxs
+from tensorflow import keras
+from tensorflow.keras import layers
+from functools import partial
+from .layer import TimeSelectionLayer, binary_sigmoid_unit, TimeSelectionLayerSmooth, TimeSelectionLayerConstant
+from sklearn.tree import DecisionTreeRegressor
+from sklearn.ensemble import RandomForestRegressor
+from sklearn.linear_model import Lasso
+import numpy as np
+
+
+def get_hyperparameters():
+
+    activation = 'linear'
+    loss = keras.losses.MSE
+    metrics = [keras.metrics.MSE, keras.metrics.MAE,
+               keras.metrics.mean_absolute_percentage_error]
+
+    return activation, loss, metrics
+
+
+def get_base_layer(layer_type):
+    if layer_type == 'dense':
+        layer_base = layers.Dense
+    elif layer_type == 'lstm':
+        layer_base = partial(layers.LSTM, return_sequences=True)
+    elif layer_type == 'cnn':
+        layer_base = partial(layers.Conv1D, kernel_size=3)
+
+    return layer_base
+
+def head_layers(parameters, n_features_out, name=''):
+    selection = parameters['selection']['name']
+    select_timesteps = parameters['dataset']['params']['select_timesteps']
+    
+    head_layers = []
+    if selection == 'TimeSelectionLayer':
+        regularization = parameters['selection']['params']['regularization']
+        head_layers.append(TimeSelectionLayer(num_outputs=n_features_out,
+                           regularization=regularization, select_timesteps=select_timesteps, name=f'{name}'))
+
+    elif selection == 'TimeSelectionLayerSmooth':
+        regularization = parameters['selection']['params']['regularization']
+        head_layers.append(TimeSelectionLayerSmooth(num_outputs=n_features_out,
+                           regularization=regularization, select_timesteps=select_timesteps, name=f'{name}'))
+    elif selection == 'TimeSelectionLayerConstant':
+        regularization = parameters['selection']['params']['regularization']
+        head_layers.append(TimeSelectionLayerConstant(num_outputs=n_features_out,
+                           regularization=regularization, select_timesteps=select_timesteps, name=f'{name}'))
+    
+    if parameters['model']['name'] == 'dense':
+        head_layers.append(layers.Flatten())
+    
+    if len(head_layers)>0:
+        return head_layers
+    else:
+        return None
+        
+def get_tf_model(parameters, label_idxs, values_idxs):
+    model = parameters['model']['name']
+    n_layers = parameters['model']['params']['layers']
+    n_units = parameters['model']['params']['units']
+    dropout = parameters['model']['params']['dropout']
+    selection = parameters['selection']['name']
+    residual = parameters['selection'].get('params', dict()) or dict()
+    residual = residual.get('residual', False)
+    pred_len = parameters['dataset']['params']['pred_len']
+    seq_len = parameters['dataset']['params']['seq_len']
+    select_timesteps = parameters['dataset']['params']['select_timesteps']
+    
+    activation, loss, metrics = get_hyperparameters()
+
+    n_features_in = len(label_idxs) + len(values_idxs)
+    n_features_out = len(label_idxs)
+        
+    layer_base = get_base_layer(model)
+    
+    inputs_raw = layers.Input(shape=(seq_len*n_features_in,), name='inputs')
+    inputs = layers.Reshape((seq_len, n_features_in), name='inputs_reshaped')(inputs_raw)
+    
+    header = keras.Sequential(head_layers(parameters, n_features_out*pred_len, name=f'selection_in'))
+    
+    x = inputs if header is None else header(inputs)
+    
+    for i in range(n_layers):
+        if i > 0 and residual:
+            header = keras.Sequential(head_layers(parameters, n_features_out*pred_len, name=f'selection_{i}'))
+            formatted_inputs = inputs if header is None else header(inputs)
+        
+            x = layers.Concatenate()([x, formatted_inputs])
+        
+        x = layer_base(n_units, activation="relu" if model != 'lstm' else "tanh", name=f"layer{i}")(x)
+        x = layers.Dropout(dropout)(x)
+    
+    if residual:
+        header = keras.Sequential(head_layers(parameters, n_features_out*pred_len, name=f'selection_out'))
+        formatted_inputs = inputs if header is None else header(inputs)
+
+        x = layers.Concatenate()([x, formatted_inputs])
+        
+    outputs = layers.Dense(n_features_out*pred_len, name="output")(x)
+    model = keras.Model(inputs=inputs_raw, outputs=outputs, name="tsmodel")
+        
+    model.compile(
+        optimizer=keras.optimizers.Adam(),
+        loss=loss,
+        metrics=metrics
+    )
+    
+    return model
+
+
+def get_sk_model(parameters):
+
+    model = parameters['model']['name']
+
+    if model == 'decisiontree':
+        model = DecisionTreeRegressor(max_depth=parameters['model']['params']['max_depth'])
+    elif model == 'lasso':
+        model = Lasso(alpha=parameters['model']['params']['regularization'])
+    elif model == 'randomforest':
+        model = RandomForestRegressor(max_depth=parameters['model']['params']['max_depth'], n_estimators=parameters['model']['params']['n_estimators'])
+    else:
+        raise NotImplementedError()
+
+    return model
+
+
+def get_model(parameters, label_idxs, values_idxs):
+
+    model_type = parameters['model']['params']['type']
+
+    if model_type == 'tensorflow':
+        model = get_tf_model(parameters, label_idxs, values_idxs)
+    else:
+        model = get_sk_model(parameters)
+
+    return model
+
+
+def get_selected_idxs(model, features):
+    
+    selected_idxs = set()
+    for layer in model.layers:
+        if 'selection' in layer.name:
+            mask = binary_sigmoid_unit(layer.get_mask()).numpy()
+            selected_idxs = selected_idxs.union(np.arange(0, features.flatten().shape[0])[
+                mask.flatten().astype(bool)].tolist())
+        elif type(layer) == keras.Sequential:
+            selected_idxs = selected_idxs.union(get_selected_idxs(layer, features))
+    return selected_idxs